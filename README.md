--- conflicted
+++ resolved
@@ -2,35 +2,8 @@
 
 This repository contains code and resources for processing and analyzing medical images using deep learning techniques. The project focuses on implementing and experimenting with U-Net and ResNet models for tasks such as segmentation, classification, and evaluation of medical images.
 
-<<<<<<< HEAD
-## What do you Learn
+### Overview
 
-- **Medical Image Processing:** Learn techniques for handling and analyzing medical imaging data
-- **Deep Learning Architectures:** Implement and experiment with U-Net and ResNet models
-- **Image Segmentation:** Understand different segmentation approaches and their applications
-- **Model Training:** Develop skills in training and optimizing deep learning models
-- **Evaluation Metrics:** Learn how to assess model performance for medical imaging tasks
-- **Practical Implementation:** Gain hands-on experience with real-world medical image analysis challenges
-
-## Usage
-
-1. Clone the repository:
-   ```bash
-   git clone https://github.com/RezaSaadatYar/Medical-IMAGE-Processing.git
-   cd Medical-IMAGE-Processing
-   ```
-2. Start with the notebooks in the Code/ directory to understand the workflow:
-   - Begin with `01_fundamental.ipynb` for basics.
-   - Progress through the U-Net (`02_unet.ipynb`, `03_projects_unet.ipynb`) and ResUNet (`06_resunet.ipynb`, `07_projects_resunet.ipynb`) notebooks for model training and projects.
-   - Use `04_unet++.ipynb` and `08_resunet++.ipynb` for advanced implementations.
-3. Use the Data/ directory datasets for training and evaluation.
-4. Utility scripts in Code/Functions/ can be imported into notebooks for preprocessing, evaluation, and visualization.
-
-## Overview
-
-=======
-### Overview
->>>>>>> 0119c199
 `Image classification` assigns *a single label to an entire image*, while `segmentation` goes a step further by *labeling each pixel or group of pixels*, effectively dividing the image into meaningful components. This enables more detailed analysis and supports applications like object detection, medical imaging, and autonomous driving, where identifying specific parts of an image is essential.
 
 #### Image Segmentation Types
